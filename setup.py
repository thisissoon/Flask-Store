# -*- coding: utf-8 -*-
#!/usr/bin/env python

"""
Flask-Store
-----------

Flask-Store is a Flask Extenstion which provides easy Django-Storages style
file handling to various storage backends.
"""

# Temporary patch for issue reported here:
# https://groups.google.com/forum/#!topic/nose-users/fnJ-kAUbYHQ
import multiprocessing  # noqa
import os
import sys
import warnings

from setuptools import setup, find_packages
from setuptools.command.test import test as TestCommand


class PyTest(TestCommand):

    def finalize_options(self):
        TestCommand.finalize_options(self)
        self.test_args = []
        self.test_suite = True

    def run_tests(self):
        # import here, cause outside the eggs aren't loaded
        import pytest
        errno = pytest.main(self.test_args)
        sys.exit(errno)


def read_requirements(filename):
    """ Read requirements file and process them into a list
    for usage in the setup function.

    Arguments
    ---------
    filename : str
        Path to the file to read line by line

    Returns
    --------
    list
        list of requirements::

            ['package==1.0', 'thing>=9.0']
    """

    requirements = []

    try:
        with open(filename, 'rb') as f:
            for line in f.readlines():
                line = line.strip()
                if not line or line.startswith(b'#') or line == '':
                    continue
<<<<<<< HEAD
                if isinstance(line, bytes):
                    line = line.decode()
                requirements.append(line)
=======
                requirements.append(line.decode('utf-8'))
>>>>>>> 6bdf448a
    except IOError:
        warnings.warn('{0} was not found'.format(filename))

    return requirements

# Get current working directory

try:
    SETUP_DIRNAME = os.path.dirname(__file__)
except NameError:
    SETUP_DIRNAME = os.path.dirname(sys.argv[0])

# Change to current working directory

if SETUP_DIRNAME != '':
    os.chdir(SETUP_DIRNAME)

# Requirements

INSTALL_REQUIREMENTS = read_requirements('REQS.txt')
TESTING_REQUIREMENTS = read_requirements('REQS.TESTING.txt')
DEVELOP_REQUIREMENTS = read_requirements('REQS.DEVELOP.txt') \
    + TESTING_REQUIREMENTS

# Include the Change Log on PyPi

long_description = open('README.rst').read()
changelog = open('CHANGELOG.rst').read()
long_description += '\n' + changelog

# Setup

setup(
    name='Flask-Store',
    version=open('VERSION').read().strip(),
    author='SOON_',
    author_email='dorks@thisissoon.com',
    maintainer='Chris Reeves',
    maintainer_email='hello@chris.reeves.io',
    url='http://flask-store.soon.build',
    description='Provides Django-Storages like file storage backends for '
                'Flask Applications.',
    long_description=long_description,
    packages=find_packages(
        exclude=[
            'tests'
        ]),
    include_package_data=True,
    zip_safe=False,
    # Dependencies
    install_requires=INSTALL_REQUIREMENTS,
    extras_require={
        'develop': DEVELOP_REQUIREMENTS
    },
    # Testing
    tests_require=TESTING_REQUIREMENTS,
    cmdclass={
        'test': PyTest
    },
    # Dependencies not hosted on PyPi
    dependency_links=[],
    # Classifiers for Package Indexing
    # Entry points, for example Flask-Script
    entry_points={},
    # Meta
    classifiers=[
        'Framework :: Flask',
        'Environment :: Web Environment',
        'Intended Audience :: Developers',
        'License :: OSI Approved :: MIT License',
        'Development Status :: 3 - Alpha',
        'Operating System :: OS Independent',
        'Programming Language :: Python',
        'Programming Language :: Python :: 2',
        'Programming Language :: Python :: 2.7',
        'Programming Language :: Python :: 3',
        'Programming Language :: Python :: 3.5',
        'Topic :: Software Development',
        'Topic :: Software Development :: Libraries :: Python Modules',
        'Topic :: Internet :: WWW/HTTP :: Dynamic Content'],
    license='MIT',
    keywords=['Flask', 'Files', 'Storage'])<|MERGE_RESOLUTION|>--- conflicted
+++ resolved
@@ -59,13 +59,9 @@
                 line = line.strip()
                 if not line or line.startswith(b'#') or line == '':
                     continue
-<<<<<<< HEAD
                 if isinstance(line, bytes):
                     line = line.decode()
                 requirements.append(line)
-=======
-                requirements.append(line.decode('utf-8'))
->>>>>>> 6bdf448a
     except IOError:
         warnings.warn('{0} was not found'.format(filename))
 
